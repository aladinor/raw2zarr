# Changelog

All notable changes to this project are documented here.

<<<<<<< HEAD
## [Unreleased]

Highlights
- Dynamic scan support with temporal slicing for NEXRAD (SAILS, MRLE, AVSET patterns)
- High-performance async S3 file listing utilities (10-100x speedup)
- Metadata processor with corruption detection and filtering
- VCP backward compatibility system for range dimension slicing
- Python 3.11 support for broader deployment compatibility

Breaking Changes
- None

Features
- Add async S3 file listing utilities with parallel day-level queries (6577d07, 809b7e2)
- Add metadata processor for parallel file processing with corruption filtering (c81584b)
- Add VCP sweep mapping (`map_sweeps_to_vcp_indices`) for dynamic scan handling (c81584b)
- Add VCP time mapping with temporal slice support for SAILS/MRLE/AVSET (c81584b)
- Add `slice_to_vcp_dimensions()` for VCP backward compatibility (b791af7)
- Add `create_sweep_to_vcp_mapping()` shared helper for elevation-based sweep mapping (e62a803)
- Add corruption detection for missing/misaligned sweep indices (c81584b)
- Add timezone-aware timestamp conversion utility (c81584b)
- Add Python 3.11 support across setup.py, pyproject.toml, and CI matrix (d6c538a)
- Add NCSA cluster deployment environment with HTCondor support (554aa2f)
- Implement dynamic scan writing with temporal slicing (c751f54, 90962a7)
- Add dynamic scan detection to `radar_datatree()` (299a250)

Improvements
- Refactor sweep-to-VCP mapping logic into reusable helper function (e62a803)
- Update VCP configurations using KLOT 2025 files (bac2bbc)
- Reorganize metadata fields: rename `dynamic_type` → `scan_type`, `sails_inserts` → `additional_sweeps` (eef1286)
- Add `missing_sweeps` field to metadata (eef1286)
- Improve metadata extraction placement for simplification (263877e)
- Filter MDM files from file queries (289746a, b50a3fd)
- Remove unused parameters (7ce7a80)

Fixes
- Fix filepath index mismatch when corrupted files are skipped in metadata processing (e62a803)
- Fix VCP-212 range dimensions for sweeps 10-13 to match 2025 data (e62a803)
- Fix dimension mismatch errors in parallel region writes for temporal slices (e62a803)
- Fix VCP range slicing and template creation TypeError in `create_scan_dataset()` (b791af7)
- Restrict VCP slicing to NEXRAD data only (b791af7)
- Fix file listing bug (f88af3e)
- Update test patches for utils package structure (b1fb2d2)
- Export private test helper functions from utils (fb8e0eb)
- Fix environment.yml CI conflicts by removing GitHub install (1f35f16)
- Use `python>=3.11` in environment.yml for CI matrix flexibility (100d94e)
- Update notebook-check CI job to use Python 3.11 (5e1201c)

Tests
- Add test for filepath mapping with corrupted files (e62a803)
- Add 30 comprehensive tests for metadata processing and corruption detection (c81584b)
- Add tests for VCP utilities (sweep mapping, time mapping with slices) (c81584b)
- Add tests for timezone conversion (UTC, naive, timezone-aware handling) (c81584b)
- Add 4 integration tests using real S3 NEXRAD files (c81584b)

Documentation
- Convert README admonitions to MyST format (6e00f1d)
- Add NEXRAD dynamic scans warning to documentation (6e00f1d)
- Add GitHub Release badge marking v0.4.0 as latest (5ec1dbb)

CI / Environment
- Add Python 3.11 to CI test matrix alongside Python 3.12 (d6c538a)
- Add NCSA-specific environment with HTCondor integration (554aa2f)
- Fix CI environment conflicts (1f35f16, 100d94e, 5e1201c)

Upgrade Notes
- Python 3.11+ now supported (previously required 3.12+)
- New async utilities available: use `get_radar_files_async()` for faster multi-day S3 queries
- VCP range slicing now automatic for NEXRAD data (backward compatibility with older VCP configs)
- Metadata field names changed: update code using `dynamic_type` or `sails_inserts`

Full diff: compare `v0.4.0...HEAD`.
=======
## [0.4.1] - 2025-10-15

**License Change**
- Changed license from BSD-3-Clause to CC BY-NC-SA 4.0 (Creative Commons Attribution-NonCommercial-ShareAlike 4.0)
- Added NOTICE file explaining license terms and commercial licensing options
- Updated pyproject.toml and setup.py with correct license metadata

**Documentation**
- Reorganized documentation files: moved SCIPY_POSTER.pdf to /docs folder
- Moved radar_FAIR.png to /images folder

**Important Notice**
This version restricts usage to non-commercial purposes only. For commercial licensing inquiries, contact alfonso8@illinois.edu.
>>>>>>> 30d2ef72

## [0.4.0] - 2025-09-29

Highlights
- Multi-engine VCP configuration system across backends.
- Unified VCP config system with improved template handling.
- New ODIM backend support.
- New writer utility `check_cords` to ensure x, y, z, and time are coordinates at the sweep level.
- CI, notebooks, and environment stability improvements.

Breaking Changes
- Simplify config naming and remove backward compatibility in parts of the config system (refactor; d3cb5e1).
- Unified VCP config and template adjustments may require updating existing configs/templates (54f1014).

Features
- Implement multi-engine VCP configuration system (c0656e7).
- Add ODIM backend (39a2ac6).
- Add `check_cords` utility to enforce coordinate placement (97faf79, 574917c).
- API enhancements (6da1f40).

Improvements
- Properly encode `append_dim` in dtree encoding (556314f).
- Improve dtree root naming when task/scan name is missing (943c965).
- Optimize builder module; refactor utils with cleanup and new NEXRAD utility (ad31398, ee19405).
- Remove deprecated `radar_wms_original.py` module (453e98e).

Fixes
- Resolve template dimension issues (2e3ace4).
- Fix TypeError (7809dbc).
- Fix default dict bug (84c22e2).
- Updates to sampler verification and paths (a0a4046, 79c296d, 8e9eadd).
- Lint and small cleanups (46d0dca, 96316e1, b3d383a).

CI / Notebooks / Docs
- Notebook CI improvements, nbqa config, and error handling (1de664b, 08df814, 6c8d8c1, 081f280, 4a3bb32).
- Add QVP notebook to tests and improve notebooks (38c80b5, 1775b21, f9be326).
- Numpy version compatibility and pinning for CI stability (6e04a54, 90c5996, ada4401).

Dependencies / Environment
- Add `cmweather` dependency (38fa0a4, 565e5dd, 0ff9234, 525e5d7, cba9810).
- Update environment and dev dependencies; add lint/test dependencies (bb741f7, aed9bca, ed0dd1b).

Tests
- Add coordinate sanity check test (3f2de2d).
- Add tests for IDEAM and ECCC JSON files (41dd116, c1951f3).
- Various test updates and fixes (77b9448, 39f9204, 1125e91).

Upgrade Notes
- Review config changes under `raw2zarr/config/` and template usage; update VCP configuration references due to the unified system.
- If using older config names, adjust to the simplified scheme introduced in 0.4.0.

Full diff: compare `v0.3.0...v0.4.0`.<|MERGE_RESOLUTION|>--- conflicted
+++ resolved
@@ -2,80 +2,6 @@
 
 All notable changes to this project are documented here.
 
-<<<<<<< HEAD
-## [Unreleased]
-
-Highlights
-- Dynamic scan support with temporal slicing for NEXRAD (SAILS, MRLE, AVSET patterns)
-- High-performance async S3 file listing utilities (10-100x speedup)
-- Metadata processor with corruption detection and filtering
-- VCP backward compatibility system for range dimension slicing
-- Python 3.11 support for broader deployment compatibility
-
-Breaking Changes
-- None
-
-Features
-- Add async S3 file listing utilities with parallel day-level queries (6577d07, 809b7e2)
-- Add metadata processor for parallel file processing with corruption filtering (c81584b)
-- Add VCP sweep mapping (`map_sweeps_to_vcp_indices`) for dynamic scan handling (c81584b)
-- Add VCP time mapping with temporal slice support for SAILS/MRLE/AVSET (c81584b)
-- Add `slice_to_vcp_dimensions()` for VCP backward compatibility (b791af7)
-- Add `create_sweep_to_vcp_mapping()` shared helper for elevation-based sweep mapping (e62a803)
-- Add corruption detection for missing/misaligned sweep indices (c81584b)
-- Add timezone-aware timestamp conversion utility (c81584b)
-- Add Python 3.11 support across setup.py, pyproject.toml, and CI matrix (d6c538a)
-- Add NCSA cluster deployment environment with HTCondor support (554aa2f)
-- Implement dynamic scan writing with temporal slicing (c751f54, 90962a7)
-- Add dynamic scan detection to `radar_datatree()` (299a250)
-
-Improvements
-- Refactor sweep-to-VCP mapping logic into reusable helper function (e62a803)
-- Update VCP configurations using KLOT 2025 files (bac2bbc)
-- Reorganize metadata fields: rename `dynamic_type` → `scan_type`, `sails_inserts` → `additional_sweeps` (eef1286)
-- Add `missing_sweeps` field to metadata (eef1286)
-- Improve metadata extraction placement for simplification (263877e)
-- Filter MDM files from file queries (289746a, b50a3fd)
-- Remove unused parameters (7ce7a80)
-
-Fixes
-- Fix filepath index mismatch when corrupted files are skipped in metadata processing (e62a803)
-- Fix VCP-212 range dimensions for sweeps 10-13 to match 2025 data (e62a803)
-- Fix dimension mismatch errors in parallel region writes for temporal slices (e62a803)
-- Fix VCP range slicing and template creation TypeError in `create_scan_dataset()` (b791af7)
-- Restrict VCP slicing to NEXRAD data only (b791af7)
-- Fix file listing bug (f88af3e)
-- Update test patches for utils package structure (b1fb2d2)
-- Export private test helper functions from utils (fb8e0eb)
-- Fix environment.yml CI conflicts by removing GitHub install (1f35f16)
-- Use `python>=3.11` in environment.yml for CI matrix flexibility (100d94e)
-- Update notebook-check CI job to use Python 3.11 (5e1201c)
-
-Tests
-- Add test for filepath mapping with corrupted files (e62a803)
-- Add 30 comprehensive tests for metadata processing and corruption detection (c81584b)
-- Add tests for VCP utilities (sweep mapping, time mapping with slices) (c81584b)
-- Add tests for timezone conversion (UTC, naive, timezone-aware handling) (c81584b)
-- Add 4 integration tests using real S3 NEXRAD files (c81584b)
-
-Documentation
-- Convert README admonitions to MyST format (6e00f1d)
-- Add NEXRAD dynamic scans warning to documentation (6e00f1d)
-- Add GitHub Release badge marking v0.4.0 as latest (5ec1dbb)
-
-CI / Environment
-- Add Python 3.11 to CI test matrix alongside Python 3.12 (d6c538a)
-- Add NCSA-specific environment with HTCondor integration (554aa2f)
-- Fix CI environment conflicts (1f35f16, 100d94e, 5e1201c)
-
-Upgrade Notes
-- Python 3.11+ now supported (previously required 3.12+)
-- New async utilities available: use `get_radar_files_async()` for faster multi-day S3 queries
-- VCP range slicing now automatic for NEXRAD data (backward compatibility with older VCP configs)
-- Metadata field names changed: update code using `dynamic_type` or `sails_inserts`
-
-Full diff: compare `v0.4.0...HEAD`.
-=======
 ## [0.4.1] - 2025-10-15
 
 **License Change**
@@ -89,7 +15,6 @@
 
 **Important Notice**
 This version restricts usage to non-commercial purposes only. For commercial licensing inquiries, contact alfonso8@illinois.edu.
->>>>>>> 30d2ef72
 
 ## [0.4.0] - 2025-09-29
 
